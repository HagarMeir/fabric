--- conflicted
+++ resolved
@@ -154,7 +154,6 @@
 	}
 }
 
-<<<<<<< HEAD
 func TestDeserializeIdentityFails(t *testing.T) {
 	_, err := localMsp.DeserializeIdentity([]byte("barf"))
 	assert.Error(t, err)
@@ -194,14 +193,14 @@
 	assert.Error(t, err)
 	_, err = newmsp.GetSigningIdentity(nil)
 	assert.Error(t, err)
-=======
+}
+
 func TestValidateDefaultSigningIdentity(t *testing.T) {
 	id, err := localMsp.GetDefaultSigningIdentity()
 	assert.NoError(t, err)
 
 	err = localMsp.Validate(id.GetPublicVersion())
 	assert.NoError(t, err)
->>>>>>> a19279e2
 }
 
 func TestSerializeIdentities(t *testing.T) {
